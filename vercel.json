{
  "version": 2,
<<<<<<< HEAD
  "framework": "nextjs",
  "buildCommand": "npm run build",
  "devCommand": "npm run dev",
  "installCommand": "npm install",
  "functions": {
    "src/app/api/**": {
      "maxDuration": 30
=======
  "builds": [
    {
      "src": "apps/dashboard/package.json",
      "use": "@vercel/next"
    },
    {
      "src": "apps/api/package.json",
      "use": "@vercel/next"
>>>>>>> c5ff0ce4
    }
  },
  "env": {
    "NEXT_PUBLIC_APP_NAME": "NeonHub v2.3.3",
    "NEXT_PUBLIC_VERSION": "2.3.3"
  },
  "regions": ["iad1"],
  "github": {
    "autoDeployment": true
  }
}<|MERGE_RESOLUTION|>--- conflicted
+++ resolved
@@ -1,14 +1,5 @@
 {
   "version": 2,
-<<<<<<< HEAD
-  "framework": "nextjs",
-  "buildCommand": "npm run build",
-  "devCommand": "npm run dev",
-  "installCommand": "npm install",
-  "functions": {
-    "src/app/api/**": {
-      "maxDuration": 30
-=======
   "builds": [
     {
       "src": "apps/dashboard/package.json",
@@ -17,15 +8,19 @@
     {
       "src": "apps/api/package.json",
       "use": "@vercel/next"
->>>>>>> c5ff0ce4
     }
-  },
+  ],
+  "routes": [
+    {
+      "src": "/api/(.*)",
+      "dest": "/apps/api/src/app/api/$1"
+    },
+    {
+      "src": "/(.*)",
+      "dest": "/apps/dashboard/$1"
+    }
+  ],
   "env": {
-    "NEXT_PUBLIC_APP_NAME": "NeonHub v2.3.3",
-    "NEXT_PUBLIC_VERSION": "2.3.3"
-  },
-  "regions": ["iad1"],
-  "github": {
-    "autoDeployment": true
+    "NODE_ENV": "production"
   }
 }